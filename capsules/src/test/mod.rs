pub mod aes;
pub mod aes_ccm;
<<<<<<< HEAD
pub mod rng;
=======
pub mod virtual_uart;
>>>>>>> ecb180bb
<|MERGE_RESOLUTION|>--- conflicted
+++ resolved
@@ -1,7 +1,4 @@
 pub mod aes;
 pub mod aes_ccm;
-<<<<<<< HEAD
 pub mod rng;
-=======
-pub mod virtual_uart;
->>>>>>> ecb180bb
+pub mod virtual_uart;