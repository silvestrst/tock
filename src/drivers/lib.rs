--- conflicted
+++ resolved
@@ -1,6 +1,6 @@
 #![crate_name = "drivers"]
 #![crate_type = "rlib"]
-#![feature(const_fn, raw, slice_bytes)]
+#![feature(const_fn, raw)]
 #![no_std]
 
 extern crate common;
@@ -12,11 +12,6 @@
 pub mod nrf51822_serialization;
 pub mod timer;
 pub mod tmp006;
-<<<<<<< HEAD
-pub mod virtual_alarm;
-pub mod spi;
-=======
 pub mod spi;
 pub mod virtual_alarm;
-pub mod virtual_i2c;
->>>>>>> 2dc6a701
+pub mod virtual_i2c;